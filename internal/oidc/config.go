package oidc

import (
	"context"
	"crypto/sha512"
	"hash"
	"html/template"
	"net/url"
	"strings"
	"time"

	"github.com/hashicorp/go-retryablehttp"
	"github.com/ory/fosite"
	"github.com/ory/fosite/handler/oauth2"
	"github.com/ory/fosite/handler/openid"
	"github.com/ory/fosite/handler/par"
	"github.com/ory/fosite/i18n"
	"github.com/ory/fosite/token/hmac"
	"github.com/ory/fosite/token/jwt"

	"github.com/authelia/authelia/v4/internal/configuration/schema"
	"github.com/authelia/authelia/v4/internal/templates"
	"github.com/authelia/authelia/v4/internal/utils"
)

<<<<<<< HEAD
func NewConfig(config *schema.OpenIDConnect, signer jwt.Signer, templates *templates.Provider) (c *Config) {
=======
func NewConfig(config *schema.IdentityProvidersOpenIDConnect, signer jwt.Signer, templates *templates.Provider) (c *Config) {
>>>>>>> 40026701
	c = &Config{
		Signer:                     signer,
		GlobalSecret:               []byte(utils.HashSHA256FromString(config.HMACSecret)),
		SendDebugMessagesToClients: config.EnableClientDebugMessages,
		MinParameterEntropy:        config.MinimumParameterEntropy,
		Lifespans:                  config.Lifespans.IdentityProvidersOpenIDConnectLifespanToken,
		ProofKeyCodeExchange: ProofKeyCodeExchangeConfig{
			Enforce:                   config.EnforcePKCE == "always",
			EnforcePublicClients:      config.EnforcePKCE != "never",
			AllowPlainChallengeMethod: config.EnablePKCEPlainChallenge,
		},
		PAR: PARConfig{
			Enforced:        config.PAR.Enforce,
			ContextLifespan: config.PAR.ContextLifespan,
			URIPrefix:       RedirectURIPrefixPushedAuthorizationRequestURN,
		},
		JWTAccessToken: JWTAccessTokenConfig{
			Enable:                       config.Discovery.JWTResponseAccessTokens,
			EnableStatelessIntrospection: config.EnableJWTAccessTokenStatelessIntrospection,
		},
		JWTSecuredAuthorizationLifespan: config.Lifespans.JWTSecuredAuthorization,
		Templates:                       templates,
	}

	c.Handlers.ResponseMode = &ResponseModeHandler{c}

	if config.Discovery.JWTResponseAccessTokens {
		c.Strategy.Core = &JWTCoreStrategy{
			Signer: signer,
			HMACCoreStrategy: &HMACCoreStrategy{
				Enigma: &hmac.HMACStrategy{Config: c},
				Config: c,
			},
			Config: c,
		}
	} else {
		c.Strategy.Core = &HMACCoreStrategy{
			Enigma: &hmac.HMACStrategy{Config: c},
			Config: c,
		}
	}

	c.Strategy.OpenID = &openid.DefaultStrategy{
		Signer: signer,
		Config: c,
	}

	return c
}

// Config is an implementation of the fosite.Configurator.
type Config struct {
	Signer jwt.Signer

	// GlobalSecret is the global secret used to sign and verify signatures.
	GlobalSecret []byte

	// RotatedGlobalSecrets is a list of global secrets that are used to verify signatures.
	RotatedGlobalSecrets [][]byte

	Issuers IssuersConfig

	SendDebugMessagesToClients    bool
	DisableRefreshTokenValidation bool
	OmitRedirectScopeParameter    bool

	JWTScopeField  jwt.JWTScopeFieldEnum
	JWTMaxDuration time.Duration

	JWTSecuredAuthorizationLifespan time.Duration

	JWTAccessToken JWTAccessTokenConfig

	Hasher               *Hasher
	Hash                 HashConfig
	Strategy             StrategyConfig
	PAR                  PARConfig
	Handlers             HandlersConfig
	Lifespans            schema.IdentityProvidersOpenIDConnectLifespanToken
	ProofKeyCodeExchange ProofKeyCodeExchangeConfig
	GrantTypeJWTBearer   GrantTypeJWTBearerConfig

	TokenURL            string
	TokenEntropy        int
	MinParameterEntropy int

	SanitationWhiteList []string
	AllowedPrompts      []string
	RefreshTokenScopes  []string

	HTTPClient     *retryablehttp.Client
	MessageCatalog i18n.MessageCatalog

	Templates *templates.Provider
}

// HashConfig holds specific fosite.Configurator information for hashing.
type HashConfig struct {
	ClientSecrets fosite.Hasher
	HMAC          func() (h hash.Hash)
}

// StrategyConfig holds specific fosite.Configurator information for various strategies.
type StrategyConfig struct {
	Core                 oauth2.CoreStrategy
	OpenID               openid.OpenIDConnectTokenStrategy
	Audience             fosite.AudienceMatchingStrategy
	Scope                fosite.ScopeStrategy
	JWKSFetcher          fosite.JWKSFetcherStrategy
	ClientAuthentication fosite.ClientAuthenticationStrategy
}

// JWTAccessTokenConfig represents the JWT Access Token config.
type JWTAccessTokenConfig struct {
	Enable                       bool
	EnableStatelessIntrospection bool
}

// PARConfig holds specific fosite.Configurator information for Pushed Authorization Requests.
type PARConfig struct {
	Enforced        bool
	URIPrefix       string
	ContextLifespan time.Duration
}

// IssuersConfig holds specific fosite.Configurator information for the issuer.
type IssuersConfig struct {
	IDToken     string
	AccessToken string

	AuthorizationServerIssuerIdentification string
	JWTSecuredResponseMode                  string
}

// HandlersConfig holds specific fosite.Configurator handlers configuration information.
type HandlersConfig struct {
	// ResponseMode provides an extension handler for custom response modes.
	ResponseMode fosite.ResponseModeHandler

	// AuthorizeEndpoint is a list of handlers that are called before the authorization endpoint is served.
	AuthorizeEndpoint fosite.AuthorizeEndpointHandlers

	// TokenEndpoint is a list of handlers that are called before the token endpoint is served.
	TokenEndpoint fosite.TokenEndpointHandlers

	// TokenIntrospection is a list of handlers that are called before the token introspection endpoint is served.
	TokenIntrospection fosite.TokenIntrospectionHandlers

	// Revocation is a list of handlers that are called before the revocation endpoint is served.
	Revocation fosite.RevocationHandlers

	// PushedAuthorizeEndpoint is a list of handlers that are called before the PAR endpoint is served.
	PushedAuthorizeEndpoint fosite.PushedAuthorizeEndpointHandlers
}

// GrantTypeJWTBearerConfig holds specific fosite.Configurator information for the JWT Bearer Grant Type.
type GrantTypeJWTBearerConfig struct {
	OptionalClientAuth bool
	OptionalJTIClaim   bool
	OptionalIssuedDate bool
}

// ProofKeyCodeExchangeConfig holds specific fosite.Configurator information for PKCE.
type ProofKeyCodeExchangeConfig struct {
	Enforce                   bool
	EnforcePublicClients      bool
	AllowPlainChallengeMethod bool
}

// LoadHandlers reloads the handlers based on the current configuration.
func (c *Config) LoadHandlers(store *Store) {
	validator := openid.NewOpenIDConnectRequestValidator(c.Signer, c)

	var statelessJWT any

	if c.JWTAccessToken.Enable && c.JWTAccessToken.EnableStatelessIntrospection {
		statelessJWT = &StatelessJWTValidator{
			Signer: c.Signer,
			Config: c,
		}
	}

	handlers := []any{
		&oauth2.AuthorizeExplicitGrantHandler{
			AccessTokenStrategy:    c.Strategy.Core,
			RefreshTokenStrategy:   c.Strategy.Core,
			AuthorizeCodeStrategy:  c.Strategy.Core,
			CoreStorage:            store,
			TokenRevocationStorage: store,
			Config:                 c,
		},
		&oauth2.AuthorizeImplicitGrantTypeHandler{
			AccessTokenStrategy: c.Strategy.Core,
			AccessTokenStorage:  store,
			Config:              c,
		},
		&ClientCredentialsGrantHandler{
			HandleHelper: &oauth2.HandleHelper{
				AccessTokenStrategy: c.Strategy.Core,
				AccessTokenStorage:  store,
				Config:              c,
			},
			Config: c,
		},
		&RefreshTokenGrantHandler{
			AccessTokenStrategy:    c.Strategy.Core,
			RefreshTokenStrategy:   c.Strategy.Core,
			TokenRevocationStorage: store,
			Config:                 c,
		},
		&openid.OpenIDConnectExplicitHandler{
			IDTokenHandleHelper: &openid.IDTokenHandleHelper{
				IDTokenStrategy: c.Strategy.OpenID,
			},
			OpenIDConnectRequestValidator: validator,
			OpenIDConnectRequestStorage:   store,
			Config:                        c,
		},
		&openid.OpenIDConnectImplicitHandler{
			AuthorizeImplicitGrantTypeHandler: &oauth2.AuthorizeImplicitGrantTypeHandler{
				AccessTokenStrategy: c.Strategy.Core,
				AccessTokenStorage:  store,
				Config:              c,
			},
			IDTokenHandleHelper: &openid.IDTokenHandleHelper{
				IDTokenStrategy: c.Strategy.OpenID,
			},
			OpenIDConnectRequestValidator: validator,
			Config:                        c,
		},
		&openid.OpenIDConnectHybridHandler{
			AuthorizeExplicitGrantHandler: &oauth2.AuthorizeExplicitGrantHandler{
				AccessTokenStrategy:   c.Strategy.Core,
				RefreshTokenStrategy:  c.Strategy.Core,
				AuthorizeCodeStrategy: c.Strategy.Core,
				CoreStorage:           store,
				Config:                c,
			},
			Config: c,
			AuthorizeImplicitGrantTypeHandler: &oauth2.AuthorizeImplicitGrantTypeHandler{
				AccessTokenStrategy: c.Strategy.Core,
				AccessTokenStorage:  store,
				Config:              c,
			},
			IDTokenHandleHelper: &openid.IDTokenHandleHelper{
				IDTokenStrategy: c.Strategy.OpenID,
			},
			OpenIDConnectRequestValidator: validator,
			OpenIDConnectRequestStorage:   store,
		},
		&openid.OpenIDConnectRefreshHandler{
			IDTokenHandleHelper: &openid.IDTokenHandleHelper{
				IDTokenStrategy: c.Strategy.OpenID,
			},
			Config: c,
		},
		statelessJWT,
		&oauth2.CoreValidator{
			CoreStrategy: c.Strategy.Core,
			CoreStorage:  store,
			Config:       c,
		},
		&oauth2.TokenRevocationHandler{
			AccessTokenStrategy:    c.Strategy.Core,
			RefreshTokenStrategy:   c.Strategy.Core,
			TokenRevocationStorage: store,
		},
		&PKCEHandler{
			AuthorizeCodeStrategy: c.Strategy.Core,
			Storage:               store,
			Config:                c,
		},
		&par.PushedAuthorizeHandler{
			Storage: store,
			Config:  c,
		},
		&AuthorizationServerIssuerIdentificationHandler{
			Config: c,
		},
	}

	x := HandlersConfig{
		ResponseMode: c.Handlers.ResponseMode,
	}

	for _, handler := range handlers {
		if handler == nil {
			continue
		}

		if h, ok := handler.(fosite.AuthorizeEndpointHandler); ok {
			x.AuthorizeEndpoint.Append(h)
		}

		if h, ok := handler.(fosite.TokenEndpointHandler); ok {
			x.TokenEndpoint.Append(h)
		}

		if h, ok := handler.(fosite.TokenIntrospector); ok {
			x.TokenIntrospection.Append(h)
		}

		if h, ok := handler.(fosite.RevocationHandler); ok {
			x.Revocation.Append(h)
		}

		if h, ok := handler.(fosite.PushedAuthorizeEndpointHandler); ok {
			x.PushedAuthorizeEndpoint.Append(h)
		}
	}

	c.Handlers = x
}

// GetAllowedPrompts returns the allowed prompts.
func (c *Config) GetAllowedPrompts(ctx context.Context) (prompts []string) {
	if len(c.AllowedPrompts) == 0 {
		c.AllowedPrompts = []string{PromptNone, PromptLogin, PromptConsent}
	}

	return c.AllowedPrompts
}

// GetEnforcePKCE returns the enforcement of PKCE.
func (c *Config) GetEnforcePKCE(ctx context.Context) (enforce bool) {
	return c.ProofKeyCodeExchange.Enforce
}

// GetEnforcePKCEForPublicClients returns the enforcement of PKCE for public clients.
func (c *Config) GetEnforcePKCEForPublicClients(ctx context.Context) (enforce bool) {
	return c.GetEnforcePKCE(ctx) || c.ProofKeyCodeExchange.EnforcePublicClients
}

// GetEnablePKCEPlainChallengeMethod returns the enable PKCE plain challenge method.
func (c *Config) GetEnablePKCEPlainChallengeMethod(ctx context.Context) (enable bool) {
	return c.ProofKeyCodeExchange.AllowPlainChallengeMethod
}

// GetGrantTypeJWTBearerCanSkipClientAuth returns the grant type JWT bearer can skip client auth.
func (c *Config) GetGrantTypeJWTBearerCanSkipClientAuth(ctx context.Context) (skip bool) {
	return c.GrantTypeJWTBearer.OptionalClientAuth
}

// GetGrantTypeJWTBearerIDOptional returns the grant type JWT bearer ID optional.
func (c *Config) GetGrantTypeJWTBearerIDOptional(ctx context.Context) (optional bool) {
	return c.GrantTypeJWTBearer.OptionalJTIClaim
}

// GetGrantTypeJWTBearerIssuedDateOptional returns the grant type JWT bearer issued date optional.
func (c *Config) GetGrantTypeJWTBearerIssuedDateOptional(ctx context.Context) (optional bool) {
	return c.GrantTypeJWTBearer.OptionalIssuedDate
}

// GetJWTMaxDuration returns the JWT max duration.
func (c *Config) GetJWTMaxDuration(ctx context.Context) (duration time.Duration) {
	if c.JWTMaxDuration == 0 {
		c.JWTMaxDuration = time.Hour * 24
	}

	return c.JWTMaxDuration
}

// GetRedirectSecureChecker returns the redirect URL security validator.
func (c *Config) GetRedirectSecureChecker(ctx context.Context) func(context.Context, *url.URL) (secure bool) {
	return fosite.IsRedirectURISecure
}

// GetOmitRedirectScopeParam must be set to true if the scope query param is to be omitted
// in the authorization's redirect URI.
func (c *Config) GetOmitRedirectScopeParam(ctx context.Context) (omit bool) {
	return c.OmitRedirectScopeParameter
}

// GetSanitationWhiteList is a whitelist of form values that are required by the token endpoint. These values
// are safe for storage in a database (cleartext).
func (c *Config) GetSanitationWhiteList(ctx context.Context) (whitelist []string) {
	return c.SanitationWhiteList
}

// GetJWTScopeField returns the JWT scope field.
func (c *Config) GetJWTScopeField(ctx context.Context) (field jwt.JWTScopeFieldEnum) {
	if c.JWTScopeField == jwt.JWTScopeFieldUnset {
		c.JWTScopeField = jwt.JWTScopeFieldList
	}

	return c.JWTScopeField
}

// GetIssuerFallback returns the issuer from the ctx or returns the fallback value.
func (c *Config) GetIssuerFallback(ctx context.Context, fallback string) (issuer string) {
	if octx, ok := ctx.(Context); ok {
		if iss, err := octx.IssuerURL(); err == nil {
			return iss.String()
		}
	}

	return fallback
}

// GetIDTokenIssuer returns the ID token issuer.
func (c *Config) GetIDTokenIssuer(ctx context.Context) (issuer string) {
	return c.GetIssuerFallback(ctx, c.Issuers.IDToken)
}

// GetAccessTokenIssuer returns the access token issuer.
func (c *Config) GetAccessTokenIssuer(ctx context.Context) (issuer string) {
	return c.GetIssuerFallback(ctx, c.Issuers.AccessToken)
}

// GetAuthorizationServerIdentificationIssuer returns the Authorization Server Identification issuer.
func (c *Config) GetAuthorizationServerIdentificationIssuer(ctx context.Context) (issuer string) {
	return c.GetIssuerFallback(ctx, c.Issuers.AuthorizationServerIssuerIdentification)
}

// GetDisableRefreshTokenValidation returns the disable refresh token validation flag.
func (c *Config) GetDisableRefreshTokenValidation(ctx context.Context) (disable bool) {
	return c.DisableRefreshTokenValidation
}

// GetJWTSecuredAuthorizeResponseModeLifespan returns the configured JWT Secured Authorization lifespan.
func (c *Config) GetJWTSecuredAuthorizeResponseModeLifespan(ctx context.Context) (lifespan time.Duration) {
	if c.JWTSecuredAuthorizationLifespan.Seconds() <= 0 {
		c.JWTSecuredAuthorizationLifespan = lifespanJWTSecuredAuthorizationDefault
	}

	return c.JWTSecuredAuthorizationLifespan
}

// GetJWTSecuredAuthorizeResponseModeSigner returns jwt.Signer for JWT Secured Authorization Responses.
func (c *Config) GetJWTSecuredAuthorizeResponseModeSigner(ctx context.Context) (signer jwt.Signer) {
	return c.Signer
}

// GetJWTSecuredAuthorizeResponseModeIssuer returns the issuer for JWT Secured Authorization Responses.
func (c *Config) GetJWTSecuredAuthorizeResponseModeIssuer(ctx context.Context) string {
	return c.GetIssuerFallback(ctx, c.Issuers.JWTSecuredResponseMode)
}

// GetAuthorizeCodeLifespan returns the authorization code lifespan.
func (c *Config) GetAuthorizeCodeLifespan(ctx context.Context) (lifespan time.Duration) {
	if c.Lifespans.AuthorizeCode.Seconds() <= 0 {
		c.Lifespans.AuthorizeCode = lifespanAuthorizeCodeDefault
	}

	return c.Lifespans.AuthorizeCode
}

// GetRefreshTokenLifespan returns the refresh token lifespan.
func (c *Config) GetRefreshTokenLifespan(ctx context.Context) (lifespan time.Duration) {
	if c.Lifespans.RefreshToken.Seconds() <= 0 {
		c.Lifespans.RefreshToken = lifespanRefreshTokenDefault
	}

	return c.Lifespans.RefreshToken
}

// GetIDTokenLifespan returns the ID token lifespan.
func (c *Config) GetIDTokenLifespan(ctx context.Context) (lifespan time.Duration) {
	if c.Lifespans.IDToken.Seconds() <= 0 {
		c.Lifespans.IDToken = lifespanTokenDefault
	}

	return c.Lifespans.IDToken
}

// GetAccessTokenLifespan returns the access token lifespan.
func (c *Config) GetAccessTokenLifespan(ctx context.Context) (lifespan time.Duration) {
	if c.Lifespans.AccessToken.Seconds() <= 0 {
		c.Lifespans.AccessToken = lifespanTokenDefault
	}

	return c.Lifespans.AccessToken
}

// GetTokenEntropy returns the token entropy.
func (c *Config) GetTokenEntropy(ctx context.Context) (entropy int) {
	if c.TokenEntropy == 0 {
		c.TokenEntropy = 32
	}

	return c.TokenEntropy
}

// GetGlobalSecret returns the global secret.
func (c *Config) GetGlobalSecret(ctx context.Context) (secret []byte, err error) {
	return c.GlobalSecret, nil
}

// GetRotatedGlobalSecrets returns the rotated global secrets.
func (c *Config) GetRotatedGlobalSecrets(ctx context.Context) (secrets [][]byte, err error) {
	return c.RotatedGlobalSecrets, nil
}

// GetHTTPClient returns the HTTP client provider.
func (c *Config) GetHTTPClient(ctx context.Context) (client *retryablehttp.Client) {
	if c.HTTPClient == nil {
		c.HTTPClient = retryablehttp.NewClient()
	}

	return c.HTTPClient
}

// GetRefreshTokenScopes returns the refresh token scopes.
func (c *Config) GetRefreshTokenScopes(ctx context.Context) (scopes []string) {
	if c.RefreshTokenScopes == nil {
		c.RefreshTokenScopes = []string{ScopeOffline, ScopeOfflineAccess}
	}

	return c.RefreshTokenScopes
}

// GetScopeStrategy returns the scope strategy.
func (c *Config) GetScopeStrategy(ctx context.Context) (strategy fosite.ScopeStrategy) {
	if c.Strategy.Scope == nil {
		c.Strategy.Scope = fosite.ExactScopeStrategy
	}

	return c.Strategy.Scope
}

// GetAudienceStrategy returns the audience strategy.
func (c *Config) GetAudienceStrategy(ctx context.Context) (strategy fosite.AudienceMatchingStrategy) {
	if c.Strategy.Audience == nil {
		c.Strategy.Audience = fosite.DefaultAudienceMatchingStrategy
	}

	return c.Strategy.Audience
}

// GetMinParameterEntropy returns the minimum parameter entropy.
func (c *Config) GetMinParameterEntropy(_ context.Context) (entropy int) {
	if c.MinParameterEntropy == 0 {
		c.MinParameterEntropy = fosite.MinParameterEntropy
	}

	return c.MinParameterEntropy
}

// GetHMACHasher returns the hash function.
func (c *Config) GetHMACHasher(ctx context.Context) func() (h hash.Hash) {
	if c.Hash.HMAC == nil {
		c.Hash.HMAC = sha512.New512_256
	}

	return c.Hash.HMAC
}

// GetSendDebugMessagesToClients returns the send debug messages to clients.
func (c *Config) GetSendDebugMessagesToClients(ctx context.Context) (send bool) {
	return c.SendDebugMessagesToClients
}

// GetJWKSFetcherStrategy returns the JWKS fetcher strategy.
func (c *Config) GetJWKSFetcherStrategy(ctx context.Context) (strategy fosite.JWKSFetcherStrategy) {
	if c.Strategy.JWKSFetcher == nil {
		c.Strategy.JWKSFetcher = fosite.NewDefaultJWKSFetcherStrategy()
	}

	return c.Strategy.JWKSFetcher
}

// GetClientAuthenticationStrategy returns the client authentication strategy.
func (c *Config) GetClientAuthenticationStrategy(ctx context.Context) (strategy fosite.ClientAuthenticationStrategy) {
	return c.Strategy.ClientAuthentication
}

// GetMessageCatalog returns the message catalog.
func (c *Config) GetMessageCatalog(ctx context.Context) (catalog i18n.MessageCatalog) {
	return c.MessageCatalog
}

// GetFormPostHTMLTemplate returns the form post HTML template.
func (c *Config) GetFormPostHTMLTemplate(ctx context.Context) (tmpl *template.Template) {
	if c.Templates == nil {
		return nil
	}

	return c.Templates.GetOpenIDConnectAuthorizeResponseFormPostTemplate()
}

// GetTokenURL returns the token URL.
func (c *Config) GetTokenURL(ctx context.Context) (tokenURL string) {
	if octx, ok := ctx.(Context); ok {
		switch issuerURL, err := octx.IssuerURL(); err {
		case nil:
			return strings.ToLower(issuerURL.JoinPath(EndpointPathToken).String())
		default:
			return c.TokenURL
		}
	}

	return c.TokenURL
}

// GetSecretsHasher returns the client secrets hashing function.
func (c *Config) GetSecretsHasher(ctx context.Context) (hasher fosite.Hasher) {
	if c.Hash.ClientSecrets == nil {
		c.Hash.ClientSecrets, _ = NewHasher()
	}

	return c.Hash.ClientSecrets
}

// GetUseLegacyErrorFormat returns whether to use the legacy error format.
//
// Deprecated: Do not use this flag anymore.
func (c *Config) GetUseLegacyErrorFormat(ctx context.Context) (use bool) {
	return false
}

// GetAuthorizeEndpointHandlers returns the authorize endpoint handlers.
func (c *Config) GetAuthorizeEndpointHandlers(ctx context.Context) (handlers fosite.AuthorizeEndpointHandlers) {
	return c.Handlers.AuthorizeEndpoint
}

// GetTokenEndpointHandlers returns the token endpoint handlers.
func (c *Config) GetTokenEndpointHandlers(ctx context.Context) (handlers fosite.TokenEndpointHandlers) {
	return c.Handlers.TokenEndpoint
}

// GetTokenIntrospectionHandlers returns the token introspection handlers.
func (c *Config) GetTokenIntrospectionHandlers(ctx context.Context) (handlers fosite.TokenIntrospectionHandlers) {
	return c.Handlers.TokenIntrospection
}

// GetRevocationHandlers returns the revocation handlers.
func (c *Config) GetRevocationHandlers(ctx context.Context) (handlers fosite.RevocationHandlers) {
	return c.Handlers.Revocation
}

// GetPushedAuthorizeEndpointHandlers returns the handlers.
func (c *Config) GetPushedAuthorizeEndpointHandlers(ctx context.Context) fosite.PushedAuthorizeEndpointHandlers {
	return c.Handlers.PushedAuthorizeEndpoint
}

// GetResponseModeHandlerExtension returns the response mode handler extension.
func (c *Config) GetResponseModeHandlerExtension(ctx context.Context) (handler fosite.ResponseModeHandler) {
	return c.Handlers.ResponseMode
}

// GetPushedAuthorizeRequestURIPrefix is the request URI prefix. This is
// usually 'urn:ietf:params:oauth:request_uri:'.
func (c *Config) GetPushedAuthorizeRequestURIPrefix(ctx context.Context) string {
	if c.PAR.URIPrefix == "" {
		c.PAR.URIPrefix = RedirectURIPrefixPushedAuthorizationRequestURN
	}

	return c.PAR.URIPrefix
}

// EnforcePushedAuthorize indicates if PAR is enforced. In this mode, a client
// cannot pass authorize parameters at the 'authorize' endpoint. The 'authorize' endpoint
// must contain the PAR request_uri.
func (c *Config) EnforcePushedAuthorize(ctx context.Context) bool {
	return c.PAR.Enforced
}

// GetPushedAuthorizeContextLifespan is the lifespan of the short-lived PAR context.
func (c *Config) GetPushedAuthorizeContextLifespan(ctx context.Context) (lifespan time.Duration) {
	if c.PAR.ContextLifespan.Seconds() <= 0 {
		c.PAR.ContextLifespan = lifespanPARContextDefault
	}

	return c.PAR.ContextLifespan
}<|MERGE_RESOLUTION|>--- conflicted
+++ resolved
@@ -23,11 +23,7 @@
 	"github.com/authelia/authelia/v4/internal/utils"
 )
 
-<<<<<<< HEAD
-func NewConfig(config *schema.OpenIDConnect, signer jwt.Signer, templates *templates.Provider) (c *Config) {
-=======
 func NewConfig(config *schema.IdentityProvidersOpenIDConnect, signer jwt.Signer, templates *templates.Provider) (c *Config) {
->>>>>>> 40026701
 	c = &Config{
 		Signer:                     signer,
 		GlobalSecret:               []byte(utils.HashSHA256FromString(config.HMACSecret)),
