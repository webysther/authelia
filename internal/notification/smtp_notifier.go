package notification

import (
	"context"
	"fmt"
	"net/mail"
	"os"
	"strings"

	"github.com/sirupsen/logrus"
	gomail "github.com/wneessen/go-mail"

	"github.com/authelia/authelia/v4/internal/configuration/schema"
	"github.com/authelia/authelia/v4/internal/logging"
	"github.com/authelia/authelia/v4/internal/random"
	"github.com/authelia/authelia/v4/internal/templates"
	"github.com/authelia/authelia/v4/internal/trust"
)

// NewSMTPNotifier creates a SMTPNotifier using the notifier configuration.
func NewSMTPNotifier(config *schema.SMTPNotifierConfiguration, trustProvider trust.Provider) *SMTPNotifier {
	var domain string

	at := strings.LastIndex(config.Sender.Address, "@")

	if at >= 0 {
		domain = config.Sender.Address[at+1:]
	} else {
		domain = "localhost.localdomain"
	}

	return &SMTPNotifier{
		config: config,

		random: &random.Cryptographical{},
		trust:  trustProvider,

		domain: domain,
		log:    logging.Logger(),
	}
}

// SMTPNotifier a notifier to send emails to SMTP servers.
type SMTPNotifier struct {
	config *schema.SMTPNotifierConfiguration

	random random.Provider
	trust  trust.Provider

	domain string
	log    *logrus.Logger
}

func (n *SMTPNotifier) opts() (opts []gomail.Option) {
	opts = []gomail.Option{
		gomail.WithPort(n.config.Port),
		gomail.WithHELO(n.config.Identifier),
		gomail.WithTimeout(n.config.Timeout),
		gomail.WithoutNoop(),
	}

	if n.config.TLS != nil {
		opts = append(opts, gomail.WithTLSConfig(n.trust.GetTLSConfiguration(n.config.TLS)))
	}

	ssl := n.config.Port == smtpPortSUBMISSIONS

	if ssl {
		opts = append(opts, gomail.WithSSL())
	}

	switch {
	case ssl:
		break
	case n.config.DisableStartTLS:
		opts = append(opts, gomail.WithTLSPolicy(gomail.NoTLS))
	case n.config.DisableRequireTLS:
		opts = append(opts, gomail.WithTLSPolicy(gomail.TLSOpportunistic))
	default:
		opts = append(opts, gomail.WithTLSPolicy(gomail.TLSMandatory))
	}

	return opts
}

// StartupCheck implements model.StartupCheck to perform startup check operations.
func (n *SMTPNotifier) StartupCheck() (err error) {
	var client *gomail.Client

	if client, err = gomail.NewClient(n.config.Host, n.opts()...); err != nil {
		return fmt.Errorf("failed to establish client: %w", err)
	}

	ctx := context.Background()

	if err = client.DialWithContext(ctx); err != nil {
		return fmt.Errorf("failed to dial connection: %w", err)
	}

	if err = client.Close(); err != nil {
		return fmt.Errorf("failed to close connection: %w", err)
	}

	return nil
}

// Send a notification via the SMTPNotifier.
func (n *SMTPNotifier) Send(ctx context.Context, recipient mail.Address, subject string, et *templates.EmailTemplate, data any) (err error) {
	msg := gomail.NewMsg(
		gomail.WithMIMEVersion(gomail.Mime10),
		gomail.WithBoundary(n.random.StringCustom(30, random.CharSetAlphaNumeric)),
	)

	n.setMessageID(msg)

	if err = msg.From(n.config.Sender.String()); err != nil {
		return fmt.Errorf("notifier: smtp: failed to set from address: %w", err)
	}

	if err = msg.AddTo(recipient.String()); err != nil {
		return fmt.Errorf("notifier: smtp: failed to set to address: %w", err)
	}

	msg.Subject(strings.ReplaceAll(n.config.Subject, "{title}", subject))

	switch {
	case n.config.DisableHTMLEmails:
		if err = msg.SetBodyTextTemplate(et.Text, data); err != nil {
			return fmt.Errorf("notifier: smtp: failed to set body: text template errored: %w", err)
		}
	default:
		if err = msg.AddAlternativeHTMLTemplate(et.HTML, data); err != nil {
			return fmt.Errorf("notifier: smtp: failed to set body: html template errored: %w", err)
		}

		if err = msg.AddAlternativeTextTemplate(et.Text, data); err != nil {
			return fmt.Errorf("notifier: smtp: failed to set body: text template errored: %w", err)
		}
	}

	var client *gomail.Client

<<<<<<< HEAD
	if client, err = gomail.NewClient(n.config.Host, n.opts()...); err != nil {
=======
	if client, err = gomail.NewClient(n.config.Host, n.opts...); err != nil {
>>>>>>> fab2b0d4
		return fmt.Errorf("notifier: smtp: failed to establish client: %w", err)
	}

	if auth := NewOpportunisticSMTPAuth(n.config); auth != nil {
		client.SetSMTPAuthCustom(auth)
	}

	if err = client.DialWithContext(ctx); err != nil {
		return fmt.Errorf("notifier: smtp: failed to dial connection: %w", err)
	}

	if err = client.Send(msg); err != nil {
		return fmt.Errorf("notifier: smtp: failed to send message: %w", err)
	}

	if err = client.Close(); err != nil {
		return fmt.Errorf("notifier: smtp: failed to close connection: %w", err)
	}

	return nil
}

<<<<<<< HEAD
func (n *SMTPNotifier) setMessageID(msg *gomail.Msg) {
	rm := n.random.Integer(10000)
=======
func (n *SMTPNotifier) setMessageID(msg *gomail.Msg, domain string) {
	rn := n.random.Intn(100000000)
	rm := n.random.Intn(10000)
	rs := n.random.StringCustom(17, random.CharSetAlphaNumeric)
	pid := os.Getpid() + rm
>>>>>>> fab2b0d4

	msg.SetMessageIDWithValue(fmt.Sprintf("%d.%d%d.%s@%s", os.Getpid()+rm, n.random.Integer(100000000), rm, n.random.StringCustom(17, random.CharSetAlphaNumeric), n.domain))
}<|MERGE_RESOLUTION|>--- conflicted
+++ resolved
@@ -31,11 +31,9 @@
 
 	return &SMTPNotifier{
 		config: config,
-
+		domain: domain,
 		random: &random.Cryptographical{},
 		trust:  trustProvider,
-
-		domain: domain,
 		log:    logging.Logger(),
 	}
 }
@@ -48,7 +46,8 @@
 	trust  trust.Provider
 
 	domain string
-	log    *logrus.Logger
+
+	log *logrus.Logger
 }
 
 func (n *SMTPNotifier) opts() (opts []gomail.Option) {
@@ -140,11 +139,7 @@
 
 	var client *gomail.Client
 
-<<<<<<< HEAD
 	if client, err = gomail.NewClient(n.config.Host, n.opts()...); err != nil {
-=======
-	if client, err = gomail.NewClient(n.config.Host, n.opts...); err != nil {
->>>>>>> fab2b0d4
 		return fmt.Errorf("notifier: smtp: failed to establish client: %w", err)
 	}
 
@@ -167,16 +162,8 @@
 	return nil
 }
 
-<<<<<<< HEAD
 func (n *SMTPNotifier) setMessageID(msg *gomail.Msg) {
-	rm := n.random.Integer(10000)
-=======
-func (n *SMTPNotifier) setMessageID(msg *gomail.Msg, domain string) {
-	rn := n.random.Intn(100000000)
 	rm := n.random.Intn(10000)
-	rs := n.random.StringCustom(17, random.CharSetAlphaNumeric)
-	pid := os.Getpid() + rm
->>>>>>> fab2b0d4
 
-	msg.SetMessageIDWithValue(fmt.Sprintf("%d.%d%d.%s@%s", os.Getpid()+rm, n.random.Integer(100000000), rm, n.random.StringCustom(17, random.CharSetAlphaNumeric), n.domain))
+	msg.SetMessageIDWithValue(fmt.Sprintf("%d.%d%d.%s@%s", os.Getpid()+rm, n.random.Intn(100000000), rm, n.random.StringCustom(17, random.CharSetAlphaNumeric), n.domain))
 }