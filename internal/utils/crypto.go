--- conflicted
+++ resolved
@@ -229,81 +229,6 @@
 	}
 }
 
-<<<<<<< HEAD
-=======
-// NewTLSConfig generates a tls.Config from a schema.TLSConfig and a x509.CertPool.
-func NewTLSConfig(config *schema.TLSConfig, rootCAs *x509.CertPool) (tlsConfig *tls.Config) {
-	var certificates []tls.Certificate
-
-	if config.PrivateKey != nil && config.CertificateChain.HasCertificates() {
-		certificates = []tls.Certificate{
-			{
-				Certificate: config.CertificateChain.CertificatesRaw(),
-				Leaf:        config.CertificateChain.Leaf(),
-				PrivateKey:  config.PrivateKey,
-			},
-		}
-	}
-
-	return &tls.Config{
-		ServerName:         config.ServerName,
-		InsecureSkipVerify: config.SkipVerify, //nolint:gosec // Informed choice by user. Off by default.
-		MinVersion:         config.MinimumVersion.MinVersion(),
-		MaxVersion:         config.MaximumVersion.MaxVersion(),
-		RootCAs:            rootCAs,
-		Certificates:       certificates,
-	}
-}
-
-// NewX509CertPool generates a x509.CertPool from the system PKI and the directory specified.
-func NewX509CertPool(directory string) (certPool *x509.CertPool, warnings []error, errors []error) {
-	var err error
-
-	if certPool, err = x509.SystemCertPool(); err != nil {
-		warnings = append(warnings, fmt.Errorf("could not load system certificate pool which may result in untrusted certificate issues: %v", err))
-		certPool = x509.NewCertPool()
-	}
-
-	log := logging.Logger()
-
-	log.Tracef("Starting scan of directory %s for certificates", directory)
-
-	if directory == "" {
-		return certPool, warnings, errors
-	}
-
-	var entries []os.DirEntry
-
-	if entries, err = os.ReadDir(directory); err != nil {
-		errors = append(errors, fmt.Errorf("could not read certificates from directory %v", err))
-
-		return certPool, warnings, errors
-	}
-
-	for _, entry := range entries {
-		nameLower := strings.ToLower(entry.Name())
-
-		if !entry.IsDir() && (strings.HasSuffix(nameLower, ".cer") || strings.HasSuffix(nameLower, ".crt") || strings.HasSuffix(nameLower, ".pem")) {
-			certPath := filepath.Join(directory, entry.Name())
-
-			log.Tracef("Found possible cert %s, attempting to add it to the pool", certPath)
-
-			var data []byte
-
-			if data, err = os.ReadFile(certPath); err != nil {
-				errors = append(errors, fmt.Errorf("could not read certificate %v", err))
-			} else if ok := certPool.AppendCertsFromPEM(data); !ok {
-				errors = append(errors, fmt.Errorf("could not import certificate %s", entry.Name()))
-			}
-		}
-	}
-
-	log.Tracef("Finished scan of directory %s for certificates", directory)
-
-	return certPool, warnings, errors
-}
-
->>>>>>> fab2b0d4
 // WriteCertificateBytesToPEM writes a certificate/csr to a file in the PEM format.
 func WriteCertificateBytesToPEM(path string, csr bool, certs ...[]byte) (err error) {
 	out, err := os.OpenFile(path, os.O_WRONLY|os.O_CREATE|os.O_TRUNC, 0600)
