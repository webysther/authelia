--- conflicted
+++ resolved
@@ -28,27 +28,6 @@
 
 	Unbind() (err error)
 	Bind(username, password string) (err error)
-<<<<<<< HEAD
-	SimpleBind(simpleBindRequest *ldap.SimpleBindRequest) (bindResult *ldap.SimpleBindResult, err error)
-	MD5Bind(host string, username string, password string) (err error)
-	DigestMD5Bind(digestMD5BindRequest *ldap.DigestMD5BindRequest) (digestMD5BindResult *ldap.DigestMD5BindResult, err error)
-	UnauthenticatedBind(username string) (err error)
-	ExternalBind() (err error)
-
-	Modify(modifyRequest *ldap.ModifyRequest) (err error)
-	ModifyWithResult(modifyRequest *ldap.ModifyRequest) (modifyResult *ldap.ModifyResult, err error)
-	ModifyDN(m *ldap.ModifyDNRequest) (err error)
-	PasswordModify(pwdModifyRequest *ldap.PasswordModifyRequest) (pwdModifyResult *ldap.PasswordModifyResult, err error)
-
-	Add(addRequest *ldap.AddRequest) (err error)
-	Del(delRequest *ldap.DelRequest) (err error)
-
-	Search(searchRequest *ldap.SearchRequest) (searchResult *ldap.SearchResult, err error)
-	SearchWithPaging(searchRequest *ldap.SearchRequest, pagingSize uint32) (searchResult *ldap.SearchResult, err error)
-	Compare(dn string, attribute string, value string) (same bool, err error)
-
-	WhoAmI(controls []ldap.Control) (whoamiResult *ldap.WhoAmIResult, err error)
-=======
 	SimpleBind(request *ldap.SimpleBindRequest) (result *ldap.SimpleBindResult, err error)
 	MD5Bind(host string, username string, password string) (err error)
 	DigestMD5Bind(request *ldap.DigestMD5BindRequest) (result *ldap.DigestMD5BindResult, err error)
@@ -72,7 +51,6 @@
 	Compare(dn string, attribute string, value string) (same bool, err error)
 
 	WhoAmI(controls []ldap.Control) (result *ldap.WhoAmIResult, err error)
->>>>>>> a179775f
 }
 
 // UserDetails represent the details retrieved for a given user.
