package session

import (
	"crypto/rand"
	"crypto/tls"
	"fmt"
	"strings"

	"github.com/fasthttp/session/v2"
	"github.com/fasthttp/session/v2/providers/memory"
	"github.com/fasthttp/session/v2/providers/redis"
	"github.com/sirupsen/logrus"
	"github.com/valyala/fasthttp"

	"github.com/authelia/authelia/v4/internal/configuration/schema"
	"github.com/authelia/authelia/v4/internal/logging"
	"github.com/authelia/authelia/v4/internal/utils"
)

// NewProviderConfig creates a configuration for creating the session provider.
<<<<<<< HEAD
func NewProviderConfig(config schema.SessionConfiguration, tconfig *tls.Config) ProviderConfig {
=======
func NewProviderConfig(config schema.SessionCookieConfiguration, providerName string, serializer Serializer) ProviderConfig {
>>>>>>> fab2b0d4
	c := session.NewDefaultConfig()

	c.SessionIDGeneratorFunc = func() []byte {
		bytes := make([]byte, 32)

		_, _ = rand.Read(bytes)

		for i, b := range bytes {
			bytes[i] = randomSessionChars[b%byte(len(randomSessionChars))]
		}

		return bytes
	}

	// Override the cookie name.
	c.CookieName = config.Name

	// Set the cookie to the given domain.
	c.Domain = config.Domain

	// Set the cookie SameSite option.
	switch config.SameSite {
	case "strict":
		c.CookieSameSite = fasthttp.CookieSameSiteStrictMode
	case "none":
		c.CookieSameSite = fasthttp.CookieSameSiteNoneMode
	case "lax":
		c.CookieSameSite = fasthttp.CookieSameSiteLaxMode
	default:
		c.CookieSameSite = fasthttp.CookieSameSiteLaxMode
	}

	// Only serve the header over HTTPS.
	c.Secure = true

	// Ignore the error as it will be handled by validator.
	c.Expiration = config.Expiration

	c.IsSecureFunc = func(*fasthttp.RequestCtx) bool {
		return true
	}

	if serializer != nil {
		c.EncodeFunc = serializer.Encode
		c.DecodeFunc = serializer.Decode
	}

	return ProviderConfig{
		c,
		providerName,
	}
}

func NewProviderSession(pconfig ProviderConfig, provider session.Provider) (p *session.Session, err error) {
	p = session.New(pconfig.config)

	if err = p.SetProvider(provider); err != nil {
		return nil, err
	}

	return p, nil
}

func NewProviderConfigAndSession(config schema.SessionCookieConfiguration, providerName string, serializer Serializer, provider session.Provider) (c ProviderConfig, p *session.Session, err error) {
	c = NewProviderConfig(config, providerName, serializer)

	if p, err = NewProviderSession(c, provider); err != nil {
		return c, nil, err
	}

	return c, p, nil
}

func NewSessionProvider(config schema.SessionConfiguration, certPool *x509.CertPool) (name string, provider session.Provider, serializer Serializer, err error) {
	// If redis configuration is provided, then use the redis provider.
	switch {
	case config.Redis != nil:
		serializer = NewEncryptingSerializer(config.Secret)

		if config.Redis.HighAvailability != nil && config.Redis.HighAvailability.SentinelName != "" {
			addrs := make([]string, 0)

			if config.Redis.Host != "" {
				addrs = append(addrs, fmt.Sprintf("%s:%d", strings.ToLower(config.Redis.Host), config.Redis.Port))
			}

			for _, node := range config.Redis.HighAvailability.Nodes {
				addr := fmt.Sprintf("%s:%d", strings.ToLower(node.Host), node.Port)
				if !utils.IsStringInSlice(addr, addrs) {
					addrs = append(addrs, addr)
				}
			}

			name = "redis-sentinel"

			provider, err = redis.NewFailoverCluster(redis.FailoverConfig{
				Logger:           logging.LoggerCtxPrintf(logrus.TraceLevel),
				MasterName:       config.Redis.HighAvailability.SentinelName,
				SentinelAddrs:    addrs,
				SentinelUsername: config.Redis.HighAvailability.SentinelUsername,
				SentinelPassword: config.Redis.HighAvailability.SentinelPassword,
				RouteByLatency:   config.Redis.HighAvailability.RouteByLatency,
				RouteRandomly:    config.Redis.HighAvailability.RouteRandomly,
				Username:         config.Redis.Username,
				Password:         config.Redis.Password,
				DB:               config.Redis.DatabaseIndex, // DB is the fasthttp/session property for the Redis DB Index.
				PoolSize:         config.Redis.MaximumActiveConnections,
				MinIdleConns:     config.Redis.MinimumIdleConnections,
				IdleTimeout:      300,
				TLSConfig:        tconfig,
				KeyPrefix:        "authelia-session",
			})
		} else {
			name = "redis"
			network := "tcp"

			var addr string

			if config.Redis.Port == 0 {
				network = "unix"
				addr = config.Redis.Host
			} else {
				addr = fmt.Sprintf("%s:%d", config.Redis.Host, config.Redis.Port)
			}

			provider, err = redis.New(redis.Config{
				Logger:       logging.LoggerCtxPrintf(logrus.TraceLevel),
				Network:      network,
				Addr:         addr,
				Username:     config.Redis.Username,
				Password:     config.Redis.Password,
				DB:           config.Redis.DatabaseIndex, // DB is the fasthttp/session property for the Redis DB Index.
				PoolSize:     config.Redis.MaximumActiveConnections,
				MinIdleConns: config.Redis.MinimumIdleConnections,
				IdleTimeout:  300,
				TLSConfig:    tconfig,
				KeyPrefix:    "authelia-session",
			})
		}
	default:
		name = "memory"
		provider, err = memory.New(memory.Config{})
	}

	return name, provider, serializer, err
}<|MERGE_RESOLUTION|>--- conflicted
+++ resolved
@@ -14,15 +14,12 @@
 
 	"github.com/authelia/authelia/v4/internal/configuration/schema"
 	"github.com/authelia/authelia/v4/internal/logging"
+	"github.com/authelia/authelia/v4/internal/trust"
 	"github.com/authelia/authelia/v4/internal/utils"
 )
 
 // NewProviderConfig creates a configuration for creating the session provider.
-<<<<<<< HEAD
-func NewProviderConfig(config schema.SessionConfiguration, tconfig *tls.Config) ProviderConfig {
-=======
 func NewProviderConfig(config schema.SessionCookieConfiguration, providerName string, serializer Serializer) ProviderConfig {
->>>>>>> fab2b0d4
 	c := session.NewDefaultConfig()
 
 	c.SessionIDGeneratorFunc = func() []byte {
@@ -96,11 +93,17 @@
 	return c, p, nil
 }
 
-func NewSessionProvider(config schema.SessionConfiguration, certPool *x509.CertPool) (name string, provider session.Provider, serializer Serializer, err error) {
+func NewSessionProvider(config schema.SessionConfiguration, trustProvider trust.Provider) (name string, provider session.Provider, serializer Serializer, err error) {
 	// If redis configuration is provided, then use the redis provider.
 	switch {
 	case config.Redis != nil:
 		serializer = NewEncryptingSerializer(config.Secret)
+
+		var tlsConfig *tls.Config
+
+		if config.Redis.TLS != nil && trustProvider != nil {
+			tlsConfig = trustProvider.GetTLSConfiguration(config.Redis.TLS)
+		}
 
 		if config.Redis.HighAvailability != nil && config.Redis.HighAvailability.SentinelName != "" {
 			addrs := make([]string, 0)
@@ -132,7 +135,7 @@
 				PoolSize:         config.Redis.MaximumActiveConnections,
 				MinIdleConns:     config.Redis.MinimumIdleConnections,
 				IdleTimeout:      300,
-				TLSConfig:        tconfig,
+				TLSConfig:        tlsConfig,
 				KeyPrefix:        "authelia-session",
 			})
 		} else {
@@ -158,7 +161,7 @@
 				PoolSize:     config.Redis.MaximumActiveConnections,
 				MinIdleConns: config.Redis.MinimumIdleConnections,
 				IdleTimeout:  300,
-				TLSConfig:    tconfig,
+				TLSConfig:    tlsConfig,
 				KeyPrefix:    "authelia-session",
 			})
 		}
