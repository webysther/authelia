import React, { Fragment, ReactNode, useEffect, useState } from "react";

import { Route, Routes, useLocation } from "react-router-dom";

import {
    AuthenticatedRoute,
    IndexRoute,
    SecondFactorPushSubRoute,
    SecondFactorRoute,
    SecondFactorTOTPSubRoute,
    SecondFactorWebauthnSubRoute,
} from "@constants/Routes";
import { RedirectionURL } from "@constants/SearchParams";
import { useConfiguration } from "@hooks/Configuration";
import { useNotifications } from "@hooks/NotificationsContext";
import { useQueryParam } from "@hooks/QueryParam";
import { useRedirector } from "@hooks/Redirector";
import { useRouterNavigate } from "@hooks/RouterNavigate";
import { useAutheliaState } from "@hooks/State";
import { useUserInfoPOST } from "@hooks/UserInfo";
import { SecondFactorMethod } from "@models/Methods";
import { checkSafeRedirection } from "@services/SafeRedirection";
import { AuthenticationLevel } from "@services/State";
import LoadingPage from "@views/LoadingPage/LoadingPage";
import AuthenticatedView from "@views/LoginPortal/AuthenticatedView/AuthenticatedView";
import FirstFactorForm from "@views/LoginPortal/FirstFactor/FirstFactorForm";
import SecondFactorForm from "@views/LoginPortal/SecondFactor/SecondFactorForm";

export interface Props {
    duoSelfEnrollment: boolean;
    rememberMe: boolean;

    resetPassword: boolean;
    resetPasswordCustomURL: string;
}

const RedirectionErrorMessage =
    "Redirection was determined to be unsafe and aborted. Ensure the redirection URL is correct.";

const LoginPortal = function (props: Props) {
    const location = useLocation();
    const redirectionURL = useQueryParam(RedirectionURL);
    const { createErrorNotification } = useNotifications();
    const [firstFactorDisabled, setFirstFactorDisabled] = useState(true);
    const [broadcastRedirect, setBroadcastRedirect] = useState(false);
    const redirector = useRedirector();

    const [state, fetchState, , fetchStateError] = useAutheliaState();
    const [userInfo, fetchUserInfo, , fetchUserInfoError] = useUserInfoPOST();
    const [configuration, fetchConfiguration, , fetchConfigurationError] = useConfiguration();

    const navigate = useRouterNavigate();

    // Fetch the state when portal is mounted.
    useEffect(() => {
        fetchState();
    }, [fetchState]);

    // Fetch preferences and configuration when user is authenticated.
    useEffect(() => {
        if (state && state.authentication_level >= AuthenticationLevel.OneFactor) {
            fetchUserInfo();
            fetchConfiguration();
        }
    }, [state, fetchUserInfo, fetchConfiguration]);

    // Enable first factor when user is unauthenticated.
    useEffect(() => {
        if (state && state.authentication_level > AuthenticationLevel.Unauthenticated) {
            setFirstFactorDisabled(true);
        }
    }, [state, setFirstFactorDisabled]);

    // Display an error when state fetching fails
    useEffect(() => {
        if (fetchStateError) {
            createErrorNotification("There was an issue fetching the current user state");
        }
    }, [fetchStateError, createErrorNotification]);

    // Display an error when configuration fetching fails
    useEffect(() => {
        if (fetchConfigurationError) {
            createErrorNotification("There was an issue retrieving global configuration");
        }
    }, [fetchConfigurationError, createErrorNotification]);

    // Display an error when preferences fetching fails
    useEffect(() => {
        if (fetchUserInfoError) {
            createErrorNotification("There was an issue retrieving user preferences");
        }
    }, [fetchUserInfoError, createErrorNotification]);

    // Redirect to the correct stage if not enough authenticated
    useEffect(() => {
        (async function () {
            if (!state) {
                return;
            }

            if (
                redirectionURL &&
                ((configuration &&
                    configuration.available_methods.size === 0 &&
                    state.authentication_level >= AuthenticationLevel.OneFactor) ||
                    state.authentication_level === AuthenticationLevel.TwoFactor ||
                    broadcastRedirect)
            ) {
                try {
                    const res = await checkSafeRedirection(redirectionURL);
                    if (res && res.ok) {
                        redirector(redirectionURL);
                    } else {
                        createErrorNotification(RedirectionErrorMessage);
                    }
                } catch (err) {
                    createErrorNotification(RedirectionErrorMessage);
                }
                return;
            }

            if (state.authentication_level === AuthenticationLevel.Unauthenticated) {
                setFirstFactorDisabled(false);
                navigate(IndexRoute);
            } else if (state.authentication_level >= AuthenticationLevel.OneFactor && userInfo && configuration) {
                if (configuration.available_methods.size === 0) {
                    navigate(AuthenticatedRoute, false);
                } else {
<<<<<<< HEAD
                    if (userInfo.method === SecondFactorMethod.Webauthn) {
                        navigate(`${SecondFactorRoute}${SecondFactorWebauthnSubRoute}`);
=======
                    if (userInfo.method === SecondFactorMethod.WebAuthn) {
                        redirect(`${SecondFactorRoute}${SecondFactorWebAuthnSubRoute}`);
>>>>>>> 370585d1
                    } else if (userInfo.method === SecondFactorMethod.MobilePush) {
                        navigate(`${SecondFactorRoute}${SecondFactorPushSubRoute}`);
                    } else {
                        navigate(`${SecondFactorRoute}${SecondFactorTOTPSubRoute}`);
                    }
                }
            }
        })();
    }, [
        state,
        redirectionURL,
        navigate,
        userInfo,
        setFirstFactorDisabled,
        configuration,
        createErrorNotification,
        redirector,
        broadcastRedirect,
    ]);

    const handleChannelStateChange = async () => {
        setBroadcastRedirect(true);
        fetchState();
    };

    const handleAuthSuccess = async (redirectionURL: string | undefined) => {
        if (redirectionURL) {
            // Do an external redirection pushed by the server.
            redirector(redirectionURL);
        } else {
            // Refresh state
            fetchState();
        }
    };

    const firstFactorReady =
        state !== undefined &&
        state.authentication_level === AuthenticationLevel.Unauthenticated &&
        location.pathname === IndexRoute;

    return (
        <Routes>
            <Route
                path={IndexRoute}
                element={
                    <ComponentOrLoading ready={firstFactorReady}>
                        <FirstFactorForm
                            disabled={firstFactorDisabled}
                            rememberMe={props.rememberMe}
                            resetPassword={props.resetPassword}
                            resetPasswordCustomURL={props.resetPasswordCustomURL}
                            onAuthenticationStart={() => setFirstFactorDisabled(true)}
                            onAuthenticationFailure={() => setFirstFactorDisabled(false)}
                            onAuthenticationSuccess={handleAuthSuccess}
                            onChannelStateChange={handleChannelStateChange}
                        />
                    </ComponentOrLoading>
                }
            />
            <Route
                path={`${SecondFactorRoute}/*`}
                element={
                    state && userInfo && configuration ? (
                        <SecondFactorForm
                            authenticationLevel={state.authentication_level}
                            userInfo={userInfo}
                            configuration={configuration}
                            duoSelfEnrollment={props.duoSelfEnrollment}
                            onMethodChanged={() => fetchUserInfo()}
                            onAuthenticationSuccess={handleAuthSuccess}
                        />
                    ) : null
                }
            />
            <Route
                path={AuthenticatedRoute}
                element={userInfo ? <AuthenticatedView name={userInfo.display_name} /> : null}
            />
        </Routes>
    );
};

export default LoginPortal;

interface ComponentOrLoadingProps {
    ready: boolean;

    children: ReactNode;
}

function ComponentOrLoading(props: ComponentOrLoadingProps) {
    return (
        <Fragment>
            <div className={props.ready ? "hidden" : ""}>
                <LoadingPage />
            </div>
            {props.ready ? props.children : null}
        </Fragment>
    );
}<|MERGE_RESOLUTION|>--- conflicted
+++ resolved
@@ -8,7 +8,7 @@
     SecondFactorPushSubRoute,
     SecondFactorRoute,
     SecondFactorTOTPSubRoute,
-    SecondFactorWebauthnSubRoute,
+    SecondFactorWebAuthnSubRoute,
 } from "@constants/Routes";
 import { RedirectionURL } from "@constants/SearchParams";
 import { useConfiguration } from "@hooks/Configuration";
@@ -127,13 +127,8 @@
                 if (configuration.available_methods.size === 0) {
                     navigate(AuthenticatedRoute, false);
                 } else {
-<<<<<<< HEAD
-                    if (userInfo.method === SecondFactorMethod.Webauthn) {
-                        navigate(`${SecondFactorRoute}${SecondFactorWebauthnSubRoute}`);
-=======
                     if (userInfo.method === SecondFactorMethod.WebAuthn) {
-                        redirect(`${SecondFactorRoute}${SecondFactorWebAuthnSubRoute}`);
->>>>>>> 370585d1
+                        navigate(`${SecondFactorRoute}${SecondFactorWebAuthnSubRoute}`);
                     } else if (userInfo.method === SecondFactorMethod.MobilePush) {
                         navigate(`${SecondFactorRoute}${SecondFactorPushSubRoute}`);
                     } else {
