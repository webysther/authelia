import React, { useCallback, useEffect, useRef, useState } from "react";

<<<<<<< HEAD
import WebauthnTryIcon from "@components/WebauthnTryIcon";
import { useIsMountedRef } from "@hooks/Mounted";
import { useRedirectionURL } from "@hooks/RedirectionURL";
=======
import { Button, Theme, useTheme } from "@mui/material";
import makeStyles from "@mui/styles/makeStyles";

import FailureIcon from "@components/FailureIcon";
import FingerTouchIcon from "@components/FingerTouchIcon";
import LinearProgressBar from "@components/LinearProgressBar";
import { RedirectionURL } from "@constants/SearchParams";
import { useIsMountedRef } from "@hooks/Mounted";
import { useQueryParam } from "@hooks/QueryParam";
import { useTimer } from "@hooks/Timer";
>>>>>>> d16f63f0
import { useWorkflow } from "@hooks/Workflow";
import { AssertionResult, WebauthnTouchState } from "@models/Webauthn";
import { AuthenticationLevel } from "@services/State";
import {
    getAssertionPublicKeyCredentialResult,
    getAssertionRequestOptions,
    postAssertionPublicKeyCredentialResult,
} from "@services/Webauthn";
import MethodContainer, { State as MethodContainerState } from "@views/LoginPortal/SecondFactor/MethodContainer";

export interface Props {
    id: string;
    authenticationLevel: AuthenticationLevel;
    registered: boolean;

    onRegisterClick: () => void;
    onSignInError: (err: Error) => void;
    onSignInSuccess: (redirectURL: string | undefined) => void;
}

const WebauthnMethod = function (props: Props) {
<<<<<<< HEAD
    const [state, setState] = useState(WebauthnTouchState.WaitTouch);
    const redirectionURL = useRedirectionURL();
=======
    const signInTimeout = 30;
    const [state, setState] = useState(State.WaitTouch);
    const styles = useStyles();
    const redirectionURL = useQueryParam(RedirectionURL);
>>>>>>> d16f63f0
    const [workflow, workflowID] = useWorkflow();
    const mounted = useIsMountedRef();

    const { onSignInSuccess, onSignInError } = props;
    const onSignInErrorCallback = useRef(onSignInError).current;
    const onSignInSuccessCallback = useRef(onSignInSuccess).current;

    const doInitiateSignIn = useCallback(async () => {
        // If user is already authenticated, we don't initiate sign in process.
        if (!props.registered || props.authenticationLevel === AuthenticationLevel.TwoFactor) {
            return;
        }

        try {
            setState(WebauthnTouchState.WaitTouch);
            const assertionRequestResponse = await getAssertionRequestOptions();

            if (assertionRequestResponse.status !== 200 || assertionRequestResponse.options == null) {
                setState(WebauthnTouchState.Failure);
                onSignInErrorCallback(new Error("Failed to initiate security key sign in process"));

                return;
            }

            const result = await getAssertionPublicKeyCredentialResult(assertionRequestResponse.options);

            if (result.result !== AssertionResult.Success) {
                if (!mounted.current) return;
                switch (result.result) {
                    case AssertionResult.FailureUserConsent:
                        onSignInErrorCallback(new Error("You cancelled the assertion request."));
                        break;
                    case AssertionResult.FailureU2FFacetID:
                        onSignInErrorCallback(new Error("The server responded with an invalid Facet ID for the URL."));
                        break;
                    case AssertionResult.FailureSyntax:
                        onSignInErrorCallback(
                            new Error(
                                "The assertion challenge was rejected as malformed or incompatible by your browser.",
                            ),
                        );
                        break;
                    case AssertionResult.FailureWebauthnNotSupported:
                        onSignInErrorCallback(new Error("Your browser does not support the WebAuthN protocol."));
                        break;
                    case AssertionResult.FailureUnrecognized:
                        onSignInErrorCallback(new Error("This device is not registered."));
                        break;
                    case AssertionResult.FailureUnknownSecurity:
                        onSignInErrorCallback(new Error("An unknown security error occurred."));
                        break;
                    case AssertionResult.FailureUnknown:
                        onSignInErrorCallback(new Error("An unknown error occurred."));
                        break;
                    default:
                        onSignInErrorCallback(new Error("An unexpected error occurred."));
                        break;
                }
                setState(WebauthnTouchState.Failure);

                return;
            }

            if (result.credential == null) {
                onSignInErrorCallback(new Error("The browser did not respond with the expected attestation data."));
                setState(WebauthnTouchState.Failure);

                return;
            }

            if (!mounted.current) return;

            setState(WebauthnTouchState.InProgress);

            const response = await postAssertionPublicKeyCredentialResult(
                result.credential,
                redirectionURL,
                workflow,
                workflowID,
            );

            if (response.data.status === "OK" && response.status === 200) {
                onSignInSuccessCallback(response.data.data ? response.data.data.redirect : undefined);
                return;
            }

            if (!mounted.current) return;

            onSignInErrorCallback(new Error("The server rejected the security key."));
            setState(WebauthnTouchState.Failure);
        } catch (err) {
            // If the request was initiated and the user changed 2FA method in the meantime,
            // the process is interrupted to avoid updating state of unmounted component.
            if (!mounted.current) return;
            console.error(err);
            onSignInErrorCallback(new Error("Failed to initiate security key sign in process"));
            setState(WebauthnTouchState.Failure);
        }
    }, [
        onSignInErrorCallback,
        onSignInSuccessCallback,
        redirectionURL,
        workflow,
        workflowID,
        mounted,
        props.authenticationLevel,
        props.registered,
    ]);

    useEffect(() => {
        doInitiateSignIn();
    }, [doInitiateSignIn]);

    let methodState = MethodContainerState.METHOD;
    if (props.authenticationLevel === AuthenticationLevel.TwoFactor) {
        methodState = MethodContainerState.ALREADY_AUTHENTICATED;
    } else if (!props.registered) {
        methodState = MethodContainerState.NOT_REGISTERED;
    }

    return (
        <MethodContainer
            id={props.id}
            title="Security Key"
            explanation="Touch the token of your security key"
            duoSelfEnrollment={false}
            registered={props.registered}
            state={methodState}
            onRegisterClick={props.onRegisterClick}
        >
            <WebauthnTryIcon onRetryClick={doInitiateSignIn} webauthnTouchState={state} />
        </MethodContainer>
    );
};

export default WebauthnMethod;<|MERGE_RESOLUTION|>--- conflicted
+++ resolved
@@ -1,21 +1,9 @@
 import React, { useCallback, useEffect, useRef, useState } from "react";
 
-<<<<<<< HEAD
 import WebauthnTryIcon from "@components/WebauthnTryIcon";
-import { useIsMountedRef } from "@hooks/Mounted";
-import { useRedirectionURL } from "@hooks/RedirectionURL";
-=======
-import { Button, Theme, useTheme } from "@mui/material";
-import makeStyles from "@mui/styles/makeStyles";
-
-import FailureIcon from "@components/FailureIcon";
-import FingerTouchIcon from "@components/FingerTouchIcon";
-import LinearProgressBar from "@components/LinearProgressBar";
 import { RedirectionURL } from "@constants/SearchParams";
 import { useIsMountedRef } from "@hooks/Mounted";
 import { useQueryParam } from "@hooks/QueryParam";
-import { useTimer } from "@hooks/Timer";
->>>>>>> d16f63f0
 import { useWorkflow } from "@hooks/Workflow";
 import { AssertionResult, WebauthnTouchState } from "@models/Webauthn";
 import { AuthenticationLevel } from "@services/State";
@@ -37,15 +25,8 @@
 }
 
 const WebauthnMethod = function (props: Props) {
-<<<<<<< HEAD
     const [state, setState] = useState(WebauthnTouchState.WaitTouch);
-    const redirectionURL = useRedirectionURL();
-=======
-    const signInTimeout = 30;
-    const [state, setState] = useState(State.WaitTouch);
-    const styles = useStyles();
     const redirectionURL = useQueryParam(RedirectionURL);
->>>>>>> d16f63f0
     const [workflow, workflowID] = useWorkflow();
     const mounted = useIsMountedRef();
 
