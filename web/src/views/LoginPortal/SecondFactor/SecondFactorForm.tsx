--- conflicted
+++ resolved
@@ -9,7 +9,7 @@
     RegisterOneTimePasswordRoute,
     SecondFactorPushSubRoute,
     SecondFactorTOTPSubRoute,
-    SecondFactorWebauthnSubRoute,
+    SecondFactorWebAuthnSubRoute,
     SettingsRoute,
     SettingsTwoFactorAuthenticationSubRoute,
     LogoutRoute as SignOutRoute,
@@ -22,11 +22,7 @@
 import { initiateTOTPRegistrationProcess } from "@services/RegisterDevice";
 import { AuthenticationLevel } from "@services/State";
 import { setPreferred2FAMethod } from "@services/UserInfo";
-<<<<<<< HEAD
-import { isWebauthnSupported } from "@services/Webauthn";
-=======
 import { isWebAuthnSupported } from "@services/WebAuthn";
->>>>>>> 370585d1
 import MethodSelectionDialog from "@views/LoginPortal/SecondFactor/MethodSelectionDialog";
 import OneTimePasswordMethod from "@views/LoginPortal/SecondFactor/OneTimePasswordMethod";
 import PushNotificationMethod from "@views/LoginPortal/SecondFactor/PushNotificationMethod";
@@ -52,13 +48,8 @@
     const { t: translate } = useTranslation();
 
     useEffect(() => {
-<<<<<<< HEAD
-        setWebauthnSupported(isWebauthnSupported());
-    }, [setWebauthnSupported]);
-=======
         setStateWebAuthnSupported(isWebAuthnSupported());
     }, [setStateWebAuthnSupported]);
->>>>>>> 370585d1
 
     const initiateRegistration = (initiateRegistrationFunc: () => Promise<void>, redirectRoute: string) => {
         return async () => {
@@ -148,7 +139,7 @@
                             }
                         />
                         <Route
-                            path={SecondFactorWebauthnSubRoute}
+                            path={SecondFactorWebAuthnSubRoute}
                             element={
                                 <WebAuthnMethod
                                     id="webauthn-method"
