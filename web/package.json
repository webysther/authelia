{
  "name": "authelia",
  "version": "4.37.5",
  "private": true,
  "engines": {
    "node": ">=18.4.0",
    "pnpm": "8"
  },
  "pnpm": {
    "peerDependencyRules": {
      "allowedVersions": {
        "@types/react": "18",
        "react": "18"
      }
    }
  },
  "dependencies": {
    "@emotion/cache": "11.10.7",
    "@emotion/react": "11.10.6",
    "@emotion/styled": "11.10.6",
    "@fortawesome/fontawesome-svg-core": "6.4.0",
    "@fortawesome/free-regular-svg-icons": "6.4.0",
    "@fortawesome/free-solid-svg-icons": "6.4.0",
    "@fortawesome/react-fontawesome": "0.2.0",
    "@mui/icons-material": "5.11.16",
    "@mui/material": "5.11.16",
    "@mui/styles": "5.11.16",
    "@simplewebauthn/browser": "7.2.0",
    "@simplewebauthn/typescript-types": "7.0.0",
    "axios": "1.3.5",
    "broadcast-channel": "5.0.3",
    "classnames": "2.3.2",
    "i18next": "22.4.14",
    "i18next-browser-languagedetector": "7.0.1",
    "i18next-http-backend": "2.2.0",
    "qrcode.react": "3.1.0",
    "react": "18.2.0",
    "react-dom": "18.2.0",
    "react-i18next": "12.2.0",
    "react-loading": "2.0.3",
    "react-router-dom": "6.10.0",
    "react18-input-otp": "1.1.3",
    "zxcvbn": "4.4.2"
  },
  "scripts": {
    "prepare": "cd .. && husky install .github",
    "start": "vite --host",
    "build": "vite build",
    "coverage": "VITE_COVERAGE=true vite build",
    "lint": "eslint . --ext .js,.jsx,.ts,.tsx --fix",
    "test": "vitest run --coverage",
    "test:watch": "vitest --coverage",
    "test:preview": "vitest-preview",
    "report": "nyc report -r clover -r json -r lcov -r text"
  },
  "eslintConfig": {
    "extends": "react-app"
  },
<<<<<<< HEAD
  "jest": {
    "roots": [
      "<rootDir>/src"
    ],
    "collectCoverageFrom": [
      "src/**/*.{js,jsx,ts,tsx}",
      "!src/**/*.d.ts"
    ],
    "setupFilesAfterEnv": [
      "<rootDir>/src/setupTests.js"
    ],
    "testMatch": [
      "<rootDir>/src/**/*.{spec,test}.{js,jsx,ts,tsx}"
    ],
    "testEnvironment": "jsdom",
    "transform": {
      "^.+\\.(js|jsx|mjs|cjs|ts|tsx)$": [
        "esbuild-jest",
        {
          "sourcemap": true
        }
      ],
      "^.+\\.(css|png|svg)$": "jest-transform-stub"
    },
    "transformIgnorePatterns": [
      "[/\\\\]node_modules[/\\\\](?!(\\.pnpm[/\\\\])?(@simplewebauthn[+/\\\\]browser)).+\\.(js|jsx|cjs|ts|tsx)$"
    ],
    "moduleNameMapper": {
      "^@root/(.*)$": [
        "<rootDir>/src/$1"
      ],
      "^@assets/(.*)$": [
        "<rootDir>/src/assets/$1"
      ],
      "^@components/(.*)$": [
        "<rootDir>/src/components/$1"
      ],
      "^@constants/(.*)$": [
        "<rootDir>/src/constants/$1"
      ],
      "^@hooks/(.*)$": [
        "<rootDir>/src/hooks/$1"
      ],
      "^@i18n/(.*)$": [
        "<rootDir>/src/i18n/$1"
      ],
      "^@layouts/(.*)$": [
        "<rootDir>/src/layouts/$1"
      ],
      "^@models/(.*)$": [
        "<rootDir>/src/models/$1"
      ],
      "^@services/(.*)$": [
        "<rootDir>/src/services/$1"
      ],
      "^@themes/(.*)$": [
        "<rootDir>/src/themes/$1"
      ],
      "^@utils/(.*)$": [
        "<rootDir>/src/utils/$1"
      ],
      "^@views/(.*)$": [
        "<rootDir>/src/views/$1"
      ]
    },
    "watchPlugins": [
      "jest-watch-typeahead/filename",
      "jest-watch-typeahead/testname"
    ],
    "resetMocks": true
  },
=======
>>>>>>> 0312defc
  "browserslist": {
    "production": [
      ">0.2%",
      "not dead",
      "not op_mini all"
    ],
    "development": [
      ">0.2%",
      "not dead",
      "not op_mini all",
      "last 1 chrome version",
      "last 1 firefox version",
      "last 1 safari version"
    ]
  },
  "devDependencies": {
    "@commitlint/cli": "17.5.1",
    "@commitlint/config-conventional": "17.4.4",
    "@limegrass/eslint-plugin-import-alias": "1.0.6",
    "@testing-library/jest-dom": "5.16.5",
    "@testing-library/react": "14.0.0",
    "@types/node": "18.15.11",
<<<<<<< HEAD
    "@types/react": "18.0.33",
=======
    "@types/qrcode.react": "1.0.2",
    "@types/react": "18.0.34",
>>>>>>> 0312defc
    "@types/react-dom": "18.0.11",
    "@types/testing-library__jest-dom": "5.14.5",
    "@types/zxcvbn": "4.4.1",
    "@typescript-eslint/eslint-plugin": "5.58.0",
    "@typescript-eslint/parser": "5.58.0",
    "@vitejs/plugin-react": "3.1.0",
    "@vitest/coverage-istanbul": "0.30.0",
    "esbuild": "0.17.16",
    "eslint": "8.38.0",
    "eslint-config-prettier": "8.8.0",
    "eslint-config-react-app": "7.0.1",
    "eslint-formatter-rdjson": "1.0.5",
    "eslint-import-resolver-typescript": "3.5.5",
    "eslint-plugin-import": "2.27.5",
    "eslint-plugin-jsx-a11y": "6.7.1",
    "eslint-plugin-prettier": "4.2.1",
    "eslint-plugin-react": "7.32.2",
    "eslint-plugin-react-hooks": "4.6.0",
    "happy-dom": "9.1.9",
    "husky": "8.0.3",
    "prettier": "2.8.7",
    "react-test-renderer": "18.2.0",
    "typescript": "5.0.4",
    "vite": "4.2.1",
    "vite-plugin-eslint": "1.8.1",
    "vite-plugin-istanbul": "4.0.1",
    "vite-plugin-svgr": "2.4.0",
    "vite-tsconfig-paths": "4.1.0",
    "vitest": "0.30.0",
    "vitest-preview": "0.0.1"
  }
}<|MERGE_RESOLUTION|>--- conflicted
+++ resolved
@@ -56,80 +56,6 @@
   "eslintConfig": {
     "extends": "react-app"
   },
-<<<<<<< HEAD
-  "jest": {
-    "roots": [
-      "<rootDir>/src"
-    ],
-    "collectCoverageFrom": [
-      "src/**/*.{js,jsx,ts,tsx}",
-      "!src/**/*.d.ts"
-    ],
-    "setupFilesAfterEnv": [
-      "<rootDir>/src/setupTests.js"
-    ],
-    "testMatch": [
-      "<rootDir>/src/**/*.{spec,test}.{js,jsx,ts,tsx}"
-    ],
-    "testEnvironment": "jsdom",
-    "transform": {
-      "^.+\\.(js|jsx|mjs|cjs|ts|tsx)$": [
-        "esbuild-jest",
-        {
-          "sourcemap": true
-        }
-      ],
-      "^.+\\.(css|png|svg)$": "jest-transform-stub"
-    },
-    "transformIgnorePatterns": [
-      "[/\\\\]node_modules[/\\\\](?!(\\.pnpm[/\\\\])?(@simplewebauthn[+/\\\\]browser)).+\\.(js|jsx|cjs|ts|tsx)$"
-    ],
-    "moduleNameMapper": {
-      "^@root/(.*)$": [
-        "<rootDir>/src/$1"
-      ],
-      "^@assets/(.*)$": [
-        "<rootDir>/src/assets/$1"
-      ],
-      "^@components/(.*)$": [
-        "<rootDir>/src/components/$1"
-      ],
-      "^@constants/(.*)$": [
-        "<rootDir>/src/constants/$1"
-      ],
-      "^@hooks/(.*)$": [
-        "<rootDir>/src/hooks/$1"
-      ],
-      "^@i18n/(.*)$": [
-        "<rootDir>/src/i18n/$1"
-      ],
-      "^@layouts/(.*)$": [
-        "<rootDir>/src/layouts/$1"
-      ],
-      "^@models/(.*)$": [
-        "<rootDir>/src/models/$1"
-      ],
-      "^@services/(.*)$": [
-        "<rootDir>/src/services/$1"
-      ],
-      "^@themes/(.*)$": [
-        "<rootDir>/src/themes/$1"
-      ],
-      "^@utils/(.*)$": [
-        "<rootDir>/src/utils/$1"
-      ],
-      "^@views/(.*)$": [
-        "<rootDir>/src/views/$1"
-      ]
-    },
-    "watchPlugins": [
-      "jest-watch-typeahead/filename",
-      "jest-watch-typeahead/testname"
-    ],
-    "resetMocks": true
-  },
-=======
->>>>>>> 0312defc
   "browserslist": {
     "production": [
       ">0.2%",
@@ -152,12 +78,7 @@
     "@testing-library/jest-dom": "5.16.5",
     "@testing-library/react": "14.0.0",
     "@types/node": "18.15.11",
-<<<<<<< HEAD
-    "@types/react": "18.0.33",
-=======
-    "@types/qrcode.react": "1.0.2",
     "@types/react": "18.0.34",
->>>>>>> 0312defc
     "@types/react-dom": "18.0.11",
     "@types/testing-library__jest-dom": "5.14.5",
     "@types/zxcvbn": "4.4.1",
