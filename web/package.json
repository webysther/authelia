{
  "name": "authelia",
  "version": "4.37.5",
  "private": true,
  "engines": {
    "node": ">=18.4.0",
    "pnpm": "8"
  },
  "pnpm": {
    "peerDependencyRules": {
      "allowedVersions": {
        "@types/react": "18",
        "react": "18"
      }
    }
  },
  "dependencies": {
    "@emotion/cache": "11.11.0",
    "@emotion/react": "11.11.1",
    "@emotion/styled": "11.11.0",
    "@fortawesome/fontawesome-svg-core": "6.4.2",
    "@fortawesome/free-regular-svg-icons": "6.4.2",
    "@fortawesome/free-solid-svg-icons": "6.4.2",
    "@fortawesome/react-fontawesome": "0.2.0",
<<<<<<< HEAD
    "@mui/icons-material": "5.13.7",
    "@mui/material": "5.13.7",
    "@mui/styles": "5.13.7",
    "@simplewebauthn/browser": "7.2.0",
    "@simplewebauthn/typescript-types": "7.0.0",
=======
    "@mui/icons-material": "5.14.3",
    "@mui/material": "5.14.5",
    "@mui/styles": "5.14.5",
>>>>>>> 895cdc28
    "axios": "1.4.0",
    "broadcast-channel": "5.2.0",
    "classnames": "2.3.2",
    "i18next": "23.4.4",
    "i18next-browser-languagedetector": "7.1.0",
    "i18next-http-backend": "2.2.1",
    "qrcode.react": "3.1.0",
    "react": "18.2.0",
    "react-dom": "18.2.0",
    "react-i18next": "13.1.2",
    "react-loading": "2.0.3",
    "react-router-dom": "6.15.0",
    "react18-input-otp": "1.1.4",
    "zxcvbn": "4.4.2"
  },
  "scripts": {
    "prepare": "cd .. && husky install .github",
    "start": "vite --host",
    "build": "vite build",
    "coverage": "VITE_COVERAGE=true vite build",
    "lint": "eslint . --ext .js,.jsx,.ts,.tsx --fix",
    "test": "vitest run --coverage",
    "test:watch": "vitest --coverage",
    "test:preview": "vitest-preview",
    "report": "nyc report -r clover -r json -r lcov -r text"
  },
  "eslintConfig": {
    "extends": "react-app"
  },
  "browserslist": {
    "production": [
      ">0.2%",
      "not dead",
      "not op_mini all"
    ],
    "development": [
      ">0.2%",
      "not dead",
      "not op_mini all",
      "last 1 chrome version",
      "last 1 firefox version",
      "last 1 safari version"
    ]
  },
  "devDependencies": {
    "@commitlint/cli": "17.7.1",
    "@commitlint/config-conventional": "17.7.0",
    "@limegrass/eslint-plugin-import-alias": "1.0.6",
    "@testing-library/jest-dom": "6.0.0",
    "@testing-library/react": "14.0.0",
    "@types/node": "20.5.0",
    "@types/react": "18.2.20",
    "@types/react-dom": "18.2.7",
    "@types/zxcvbn": "4.4.1",
    "@typescript-eslint/eslint-plugin": "6.4.0",
    "@typescript-eslint/parser": "6.4.0",
    "@vitejs/plugin-react": "4.0.4",
    "@vitest/coverage-istanbul": "0.34.2",
    "esbuild": "0.19.2",
    "eslint": "8.47.0",
    "eslint-config-prettier": "9.0.0",
    "eslint-config-react-app": "7.0.1",
    "eslint-formatter-rdjson": "1.0.6",
    "eslint-import-resolver-typescript": "3.6.0",
    "eslint-plugin-import": "2.28.0",
    "eslint-plugin-jsx-a11y": "6.7.1",
    "eslint-plugin-prettier": "5.0.0",
    "eslint-plugin-react": "7.33.2",
    "eslint-plugin-react-hooks": "4.6.0",
    "happy-dom": "10.10.1",
    "husky": "8.0.3",
    "prettier": "3.0.2",
    "react-test-renderer": "18.2.0",
    "typescript": "5.1.6",
    "vite": "4.4.9",
    "vite-plugin-eslint": "1.8.1",
    "vite-plugin-istanbul": "5.0.0",
    "vite-plugin-svgr": "3.2.0",
    "vite-tsconfig-paths": "4.2.0",
    "vitest": "0.34.2",
    "vitest-preview": "0.0.1"
  }
}<|MERGE_RESOLUTION|>--- conflicted
+++ resolved
@@ -22,17 +22,11 @@
     "@fortawesome/free-regular-svg-icons": "6.4.2",
     "@fortawesome/free-solid-svg-icons": "6.4.2",
     "@fortawesome/react-fontawesome": "0.2.0",
-<<<<<<< HEAD
-    "@mui/icons-material": "5.13.7",
-    "@mui/material": "5.13.7",
-    "@mui/styles": "5.13.7",
-    "@simplewebauthn/browser": "7.2.0",
-    "@simplewebauthn/typescript-types": "7.0.0",
-=======
     "@mui/icons-material": "5.14.3",
     "@mui/material": "5.14.5",
     "@mui/styles": "5.14.5",
->>>>>>> 895cdc28
+    "@simplewebauthn/browser": "7.4.0",
+    "@simplewebauthn/typescript-types": "7.4.0",
     "axios": "1.4.0",
     "broadcast-channel": "5.2.0",
     "classnames": "2.3.2",
