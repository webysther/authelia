---
title: "Migrations"
description: "Storage Migrations"
lead: "A migration ."
date: 2021-11-23T20:45:38+11:00
draft: false
images: []
menu:
  configuration:
    parent: "storage"
weight: 106200
toc: true
aliases:
  - /docs/configuration/storage/migrations.html
---

Storage migrations are important for keeping your database compatible with Authelia. Authelia will automatically upgrade
your schema on startup. However, if you wish to use an older version of Authelia you may be required to manually
downgrade your schema with a version of Authelia that supports your current schema.

## Schema Version to Authelia Version map

This table contains a list of schema versions and the corresponding release of Authelia that shipped with that version.
This means all Authelia versions between two schema versions use the first schema version.

For example for version pre1, it is used for all versions between it and the version 1 schema, so 4.0.0 to 4.32.2. In
this instance if you wanted to downgrade to pre1 you would need to use an Authelia binary with version 4.33.0 or higher.

| Schema Version | Authelia Version |                                               Notes                                                |
|:--------------:|:----------------:|:--------------------------------------------------------------------------------------------------:|
|      pre1      |      4.0.0       |          Downgrading to this version requires you use the --pre1 flag on Authelia 4.37.2           |
|       1        |      4.33.0      |                                 Initial migration managed version                                  |
|       2        |      4.34.0      | WebAuthn - added webauthn_devices table, altered totp_config to include device created/used dates  |
|       3        |      4.34.2      |     WebAuthn - fix V2 migration kid column length and provide migration path for anyone on V2      |
|       4        |      4.35.0      |             Added OpenID Connect 1.0 storage tables and opaque user identifier tables              |
|       5        |      4.35.1      | Fixed the oauth2_consent_session table to accept NULL subjects for users who are not yet signed in |
|       6        |      4.37.0      |        Adjusted the OpenID Connect 1.0 tables to allow pre-configured consent improvements         |
|       7        |      4.37.3      |       Fixed some schema inconsistencies most notably the MySQL/MariaDB Engine and Collation        |
|       8        |      4.38.0      |                          OpenID Connect 1.0 Pushed Authorization Requests                          |
|       9        |      4.38.0      | Fix a PostgreSQL NOT NULL constraint issue on the `aaguid` column of the `webauthn_devices` table  |
<<<<<<< HEAD
|       10       |      4.38.0      |                        WebAuthn adjustments for multi-cookie domain changes                        |
=======
|       10       |      4.38.0      |   Fix constraints on the `oauth2_access_token_session` table for the `client credentials` grant    |
>>>>>>> 895cdc28
<|MERGE_RESOLUTION|>--- conflicted
+++ resolved
@@ -38,8 +38,5 @@
 |       7        |      4.37.3      |       Fixed some schema inconsistencies most notably the MySQL/MariaDB Engine and Collation        |
 |       8        |      4.38.0      |                          OpenID Connect 1.0 Pushed Authorization Requests                          |
 |       9        |      4.38.0      | Fix a PostgreSQL NOT NULL constraint issue on the `aaguid` column of the `webauthn_devices` table  |
-<<<<<<< HEAD
-|       10       |      4.38.0      |                        WebAuthn adjustments for multi-cookie domain changes                        |
-=======
 |       10       |      4.38.0      |   Fix constraints on the `oauth2_access_token_session` table for the `client credentials` grant    |
->>>>>>> 895cdc28
+|       11       |      4.38.0      |                        WebAuthn adjustments for multi-cookie domain changes                        |